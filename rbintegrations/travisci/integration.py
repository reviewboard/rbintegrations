"""Integration for building changes on Travis CI."""

from __future__ import unicode_literals

import base64
import logging

import yaml
from django.contrib.auth.models import User
from django.core.urlresolvers import reverse
from django.db import IntegrityError, transaction
from django.utils.functional import cached_property
from djblets.avatars.services import URLAvatarService
from djblets.siteconfig.models import SiteConfiguration
from reviewboard.admin.server import build_server_url
from reviewboard.avatars import avatar_services
from reviewboard.extensions.hooks import SignalHook
from reviewboard.integrations import Integration
from reviewboard.reviews.models.status_update import StatusUpdate
from reviewboard.reviews.signals import review_request_published

from rbintegrations.travisci.api import TravisAPI
from rbintegrations.travisci.forms import TravisCIIntegrationConfigForm


logger = logging.getLogger(__name__)


class TravisCIIntegration(Integration):
    """Integrates Review Board with Travis CI."""

    name = 'Travis CI'
    description = 'Builds diffs posted to Review Board using Travis CI.'
    config_form_cls = TravisCIIntegrationConfigForm

    def initialize(self):
        """Initialize the integration hooks."""
        SignalHook(self, review_request_published,
                   self._on_review_request_published)

    @cached_property
    def icon_static_urls(self):
        """Return the icons used for the integration.

        Returns:
            dict:
            The icons for Travis CI.
        """
        from rbintegrations.extension import RBIntegrationsExtension

        extension = RBIntegrationsExtension.instance

        return {
            '1x': extension.get_static_url('images/travisci/icon.png'),
            '2x': extension.get_static_url('images/travisci/icon@2x.png'),
        }

    def _on_review_request_published(self, sender, review_request,
                                     changedesc=None, **kwargs):
        """Handle when a review request is published.

        Args:
            sender (object):
                The sender of the signal.

            review_request (reviewboard.reviews.models.review_request.
                            ReviewRequest):
                The review request which was published.

            changedesc (reviewboard.changedescs.models.ChangeDescription,
                        optional):
                The change description associated with the publish.

            **kwargs (dict):
                Additional keyword arguments.
        """
        repository = review_request.repository

        # Only build changes against GitHub repositories.
        if not (repository and
                repository.hosting_account and
                repository.hosting_account.service_name == 'github'):
            return

        diffset = review_request.get_latest_diffset()

        # Don't build any review requests that don't include diffs.
        if not diffset:
            return

        # If this was an update to a review request, make sure that there was a
        # diff update in it.
        if changedesc is not None:
            fields_changed = changedesc.fields_changed

            if ('diff' not in fields_changed or
                'added' not in fields_changed['diff']):
                return

        matching_configs = [
            config
            for config in self.get_configs(review_request.local_site)
            if config.match_conditions(form_cls=self.config_form_cls,
                                       review_request=review_request)
        ]

        if not matching_configs:
            return

        user = self._get_or_create_user()

        scmtool = repository.get_scmtool()
<<<<<<< HEAD
        diff_data = base64.b64encode(
            scmtool.get_parser(b'').raw_diff(diffset))
=======
        diff_data = base64.b64encode(scmtool.get_parser(b'').raw_diff(diffset))
>>>>>>> 794ba242

        commit_message = '%s\n\n%s' % (review_request.summary,
                                       review_request.description)
        webhook_url = build_server_url(reverse('travis-ci-webhook'))

        for config in matching_configs:
            status_update = StatusUpdate.objects.create(
                service_id='travis-ci',
                user=user,
                summary='Travis CI',
                description='starting build...',
                state=StatusUpdate.PENDING,
                review_request=review_request,
                change_description=changedesc)

            travis_config = yaml.load(config.get('travis_yml'),
                                      Loader=yaml.SafeLoader)

            # Add set-up and patching to the start of the "before_install"
            # section of the config.
            before_install = []

            if travis_config.get('git', {}).get('depth', True) is not False:
                before_install.append('git fetch --unshallow origin')

<<<<<<< HEAD
            travis_config['script'] = [
                'git fetch --unshallow origin',
                'git checkout %s' % diffset.base_commit_id,
                'echo %s | base64 --decode | patch -p1' % diff_data,
            ] + script
=======
            before_install.append('git checkout %s' % diffset.base_commit_id)

            # Add parent diff if necessary
            parent_diff_data = self._get_parent_diff(diffset)

            if parent_diff_data:
                parent_diff_data = base64.b64encode(parent_diff_data)
                before_install.append('echo %s | base64 --decode | patch -p1' %
                                      parent_diff_data.decode('utf-8'))

            before_install.append('echo %s | base64 --decode | patch -p1' %
                              diff_data.decode('utf-8'))

            old_install = travis_config.get('before_install', [])

            if not isinstance(old_install, list):
                old_install = [old_install]

            travis_config['before_install'] = before_install + old_install
>>>>>>> 794ba242

            # Set up webhook notifications.
            notifications = travis_config.get('notifications') or {}
            webhooks = notifications.get('webhooks') or {}

            urls = webhooks.get('urls', [])

            if not isinstance(urls, list):
                urls = [urls]

            urls.append(webhook_url)

            webhooks['urls'] = urls
            webhooks['on_start'] = 'always'

            notifications['webhooks'] = webhooks
            notifications['email'] = False
            travis_config['notifications'] = notifications

            # Add some special data in the environment so that when the
            # webhooks come in, we can find the right status update to update.
            env = travis_config.setdefault('env', {})

            if not isinstance(env, dict):
                env = {
                    'matrix': env,
                }

            global_ = env.setdefault('global', [])

            if not isinstance(global_, list):
                global_ = [global_]

            global_ += [
                'REVIEWBOARD_STATUS_UPDATE_ID=%d' % status_update.pk,
                'REVIEWBOARD_TRAVIS_INTEGRATION_CONFIG_ID=%d' % config.pk,
            ]

            env['global'] = global_

            travis_config['env'] = env

            # Time to kick off the build!
            logger.info('Triggering Travis CI build for review request %s '
                        '(diffset revision %d)',
                        review_request.get_absolute_url(), diffset.revision)
            api = TravisAPI(config)
            repo_slug = self._get_github_repository_slug(repository)
            api.start_build(repo_slug, travis_config, commit_message,
                            config.get('branch_name') or 'master')

    def _get_github_repository_slug(self, repository):
        """Return the "slug" for a GitHub repository.

        Args:
            repository (reviewboard.scmtools.models.Repository):
                The repository.

        Returns:
            unicode:
            The slug for use with the Travis CI API.
        """
        extra_data = repository.extra_data
        plan = extra_data['repository_plan']

        if plan == 'public':
            return '%s/%s' % (repository.hosting_account.username,
                              extra_data['github_public_repo_name'])
        elif plan == 'public-org':
            return '%s/%s' % (extra_data['github_public_org_name'],
                              extra_data['github_public_org_repo_name'])
        elif plan == 'private':
            return '%s/%s' % (extra_data['hosting_account_username'],
                              extra_data['github_private_repo_name'])
        elif plan == 'private-org':
            return '%s/%s' % (extra_data['github_private_org_name'],
                              extra_data['github_private_org_repo_name'])
        else:
            raise ValueError('Unexpected plan for GitHub repository %d: %s'
                             % (repository.pk, plan))

    def _get_or_create_user(self):
        """Return a user to use for Travis CI.

        Returns:
            django.contrib.auth.models.User:
            A user instance.
        """
        try:
            return User.objects.get(username='travis-ci')
        except User.DoesNotExist:
            logger.info('Creating new user for Travis CI')
            siteconfig = SiteConfiguration.objects.get_current()
            noreply_email = siteconfig.get('mail_default_from')

            with transaction.atomic():
                try:
                    user = User.objects.create(username='travis-ci',
                                               email=noreply_email,
                                               first_name='Travis',
                                               last_name='CI')
                except IntegrityError:
                    # Another process/thread beat us to it.
                    return User.objects.get(username='travis-ci')

                profile = user.get_profile()
                profile.should_send_email = False
                profile.save()

                if avatar_services.is_enabled(
                    URLAvatarService.avatar_service_id):
                    avatar_service = avatar_services.get_avatar_service(
                        URLAvatarService.avatar_service_id)
                    # TODO: make somewhat higher-res versions for the main
                    # avatar.
                    avatar_service.setup(user, self.icon_static_urls)

                return user

    def _get_parent_diff(self, diffset):
        """Return the raw parent diff.

        Args:
            diffset (reviewboard.diffviewer.models.DiffSet):
                The diffset to get the parent data for.

        Returns:
            bytes:
            The raw parent diff data, if available. None if not.
        """
        data = []

        for filediff in diffset.files.all():
            parent_diff = filediff.parent_diff

            if parent_diff:
                data.append(parent_diff)

        if data:
            return b''.join(data)
        else:
            return None<|MERGE_RESOLUTION|>--- conflicted
+++ resolved
@@ -110,12 +110,7 @@
         user = self._get_or_create_user()
 
         scmtool = repository.get_scmtool()
-<<<<<<< HEAD
-        diff_data = base64.b64encode(
-            scmtool.get_parser(b'').raw_diff(diffset))
-=======
         diff_data = base64.b64encode(scmtool.get_parser(b'').raw_diff(diffset))
->>>>>>> 794ba242
 
         commit_message = '%s\n\n%s' % (review_request.summary,
                                        review_request.description)
@@ -141,13 +136,6 @@
             if travis_config.get('git', {}).get('depth', True) is not False:
                 before_install.append('git fetch --unshallow origin')
 
-<<<<<<< HEAD
-            travis_config['script'] = [
-                'git fetch --unshallow origin',
-                'git checkout %s' % diffset.base_commit_id,
-                'echo %s | base64 --decode | patch -p1' % diff_data,
-            ] + script
-=======
             before_install.append('git checkout %s' % diffset.base_commit_id)
 
             # Add parent diff if necessary
@@ -167,7 +155,6 @@
                 old_install = [old_install]
 
             travis_config['before_install'] = before_install + old_install
->>>>>>> 794ba242
 
             # Set up webhook notifications.
             notifications = travis_config.get('notifications') or {}
