--- conflicted
+++ resolved
@@ -136,12 +136,7 @@
             data['request'] = json.loads(body)['request']
             return '{}'
 
-<<<<<<< HEAD
-        self.spy_on(TravisAPI._make_request,
-                    owner=TravisAPI,
-=======
         self.spy_on(TravisAPI._make_request, owner=TravisAPI,
->>>>>>> 794ba242
                     call_fake=_make_request)
 
         review_request.publish(review_request.submitter)
@@ -191,12 +186,7 @@
             data['request'] = json.loads(body)['request']
             return '{}'
 
-<<<<<<< HEAD
-        self.spy_on(TravisAPI._make_request,
-                    owner=TravisAPI,
-=======
         self.spy_on(TravisAPI._make_request, owner=TravisAPI,
->>>>>>> 794ba242
                     call_fake=_make_request)
 
         review_request.publish(review_request.submitter)
@@ -418,14 +408,21 @@
         self.assertEqual(form.errors['travis_ci_token'],
                          ['Unable to authenticate with this API token.'])
 
-
-class TravisCIWebHookTests(BaseTravisCITestCase):
-    """Tests for the Travis CI webhook handler."""
-
-    def setUp(self):
-        super(TravisCIWebHookTests, self).setUp()
-
-<<<<<<< HEAD
+    def _create_repository(self, github=True):
+        """Create and return a repository for testing.
+
+        Args:
+            github (bool, optional):
+                Whether the repository should use the GitHub hosting service.
+
+        Returns:
+            reviewboard.scmtools.models.Repository:
+            A repository for use in unit tests.
+        """
+        if github:
+            account = HostingServiceAccount(service_name='github',
+                                            username='myuser')
+
             def _http_post_authorize(self, *args, **kwargs):
                 return json.dumps({
                     'id': 1,
@@ -460,11 +457,26 @@
 
     def _create_config(self, enterprise=False, with_local_site=False):
         """Create an integration config.
-=======
+
+        Args:
+            enterprise (bool, optional):
+                Whether to use an enterprise endpoint or the default
+                open-source endpoint.
+
+            with_local_site (bool, optional):
+                Whether to limit the config to a local site.
+        """
+        choice = ReviewRequestRepositoriesChoice()
+
+class TravisCIWebHookTests(BaseTravisCITestCase):
+    """Tests for the Travis CI webhook handler."""
+
+    def setUp(self):
+        super(TravisCIWebHookTests, self).setUp()
+
         self.repository = self._create_repository()
         self.review_request = self.create_review_request(
             repository=self.repository)
->>>>>>> 794ba242
 
         self.status_update = self.create_status_update(self.review_request)
 
